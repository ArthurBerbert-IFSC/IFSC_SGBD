<<<<<<< HEAD
import os
=======
import pathlib
import sys
>>>>>>> aa52ef03
import pytest
pytest.importorskip("PyQt6.QtWidgets")
from PyQt6.QtWidgets import (
    QApplication,
    QListWidget,
    QListWidgetItem,
    QMessageBox,
    QPushButton,
    QVBoxLayout,
    QWidget,
)

os.environ.setdefault("QT_QPA_PLATFORM", "offscreen")

sys.path.append(str(pathlib.Path(__file__).resolve().parents[1]))
from gerenciador_postgres.gui.users_view import UsersView
<<<<<<< HEAD
from gerenciador_postgres.gui.privileges_view import PrivilegesView
=======
from gerenciador_postgres.gui.privileges_view import PrivilegesView, PrivilegesState
>>>>>>> aa52ef03


class DummyController:
    def __init__(self):
        self.deleted = None
        self.deleted_with_members = None

    def list_group_members(self, group):
        return ["user1"]

    def delete_group(self, group):
        self.deleted = group
        return True

    def delete_group_and_members(self, group):
        self.deleted_with_members = group
        return True

    def list_groups(self):
        return ["grp_test"]


def _make_view(controller):
    view = UsersView.__new__(UsersView)
    view.controller = controller
    view._refresh_group_lists = lambda: None
    return view


def test_delete_group_without_removing_members(monkeypatch):
    controller = DummyController()
    view = _make_view(controller)
    monkeypatch.setattr(
        UsersView, "_select_groups_for_deletion", lambda self: ["grp_test"]
    )
    monkeypatch.setattr(
        "gerenciador_postgres.gui.users_view.QMessageBox.question",
        lambda *a, **k: QMessageBox.StandardButton.No,
    )
    monkeypatch.setattr(
        "gerenciador_postgres.gui.users_view.QMessageBox.information",
        lambda *a, **k: None,
    )
    monkeypatch.setattr(
        "gerenciador_postgres.gui.users_view.QMessageBox.critical",
        lambda *a, **k: None,
    )

    view._on_delete_group()
    assert controller.deleted == "grp_test"
    assert controller.deleted_with_members is None


<<<<<<< HEAD
def test_update_schema_details_multiple_owners():
    app = QApplication.instance() or QApplication([])

    class Ctrl:
        def get_schema_level_privileges(self, role):
            return {"public": set()}

        def get_default_table_privileges(self, role):
            return {"public": {"owner1": {"SELECT"}, "owner2": {"INSERT"}}}

    view = PrivilegesView.__new__(PrivilegesView)
    QWidget.__init__(view)
    view.controller = Ctrl()
    view.current_group = "grp"
    view.schema_list = QListWidget()
    item = QListWidgetItem("public")
    view.schema_list.addItem(item)
    view.schema_details_layout = QVBoxLayout()
    view.btnSchemaDelete = QPushButton()
    view.btnSchemaOwner = QPushButton()
    view._priv_cache = {}

    view._update_schema_details(item, None)
    state = view._priv_cache[("grp", "public")]
    assert state.default_privs == {"owner1": {"SELECT"}, "owner2": {"INSERT"}}
    assert view.cb_default_select.isChecked()
    assert view.cb_default_insert.isChecked()
    assert not view.cb_default_update.isChecked()
    assert not view.cb_default_delete.isChecked()
=======
def test_save_default_privileges_multiple_owners(monkeypatch):
    class DummyPrivController:
        def __init__(self):
            self.calls = []

        def alter_default_privileges(self, role, schema, obj, privs, owner=None, emit_signal=False):
            self.calls.append((role, schema, owner, privs))
            return True

        def list_group_members(self, group):
            return ["u1", "u2"]

    controller = DummyPrivController()
    view = PrivilegesView.__new__(PrivilegesView)
    view.controller = controller
    view.current_group = "grp"
    st = PrivilegesState(default_privs={"SELECT"})
    view._priv_cache = {("grp", "public"): st}
    view._current_schema_checked = lambda: ("grp", "public")
    view._update_save_all_state = lambda: None
    view._execute_async = lambda func, on_success, on_error, label: on_success(func())
    monkeypatch.setattr(
        "gerenciador_postgres.gui.privileges_view.QMessageBox.information", lambda *a, **k: None
    )
    view._save_default_privileges(["u1", "u2"])
    assert [c[2] for c in controller.calls] == ["u1", "u2"]
>>>>>>> aa52ef03
<|MERGE_RESOLUTION|>--- conflicted
+++ resolved
@@ -1,9 +1,6 @@
-<<<<<<< HEAD
 import os
-=======
 import pathlib
 import sys
->>>>>>> aa52ef03
 import pytest
 pytest.importorskip("PyQt6.QtWidgets")
 from PyQt6.QtWidgets import (
@@ -20,12 +17,7 @@
 
 sys.path.append(str(pathlib.Path(__file__).resolve().parents[1]))
 from gerenciador_postgres.gui.users_view import UsersView
-<<<<<<< HEAD
-from gerenciador_postgres.gui.privileges_view import PrivilegesView
-=======
 from gerenciador_postgres.gui.privileges_view import PrivilegesView, PrivilegesState
->>>>>>> aa52ef03
-
 
 class DummyController:
     def __init__(self):
@@ -76,39 +68,7 @@
     view._on_delete_group()
     assert controller.deleted == "grp_test"
     assert controller.deleted_with_members is None
-
-
-<<<<<<< HEAD
-def test_update_schema_details_multiple_owners():
-    app = QApplication.instance() or QApplication([])
-
-    class Ctrl:
-        def get_schema_level_privileges(self, role):
-            return {"public": set()}
-
-        def get_default_table_privileges(self, role):
-            return {"public": {"owner1": {"SELECT"}, "owner2": {"INSERT"}}}
-
-    view = PrivilegesView.__new__(PrivilegesView)
-    QWidget.__init__(view)
-    view.controller = Ctrl()
-    view.current_group = "grp"
-    view.schema_list = QListWidget()
-    item = QListWidgetItem("public")
-    view.schema_list.addItem(item)
-    view.schema_details_layout = QVBoxLayout()
-    view.btnSchemaDelete = QPushButton()
-    view.btnSchemaOwner = QPushButton()
-    view._priv_cache = {}
-
-    view._update_schema_details(item, None)
-    state = view._priv_cache[("grp", "public")]
-    assert state.default_privs == {"owner1": {"SELECT"}, "owner2": {"INSERT"}}
-    assert view.cb_default_select.isChecked()
-    assert view.cb_default_insert.isChecked()
-    assert not view.cb_default_update.isChecked()
-    assert not view.cb_default_delete.isChecked()
-=======
+    
 def test_save_default_privileges_multiple_owners(monkeypatch):
     class DummyPrivController:
         def __init__(self):
@@ -134,5 +94,4 @@
         "gerenciador_postgres.gui.privileges_view.QMessageBox.information", lambda *a, **k: None
     )
     view._save_default_privileges(["u1", "u2"])
-    assert [c[2] for c in controller.calls] == ["u1", "u2"]
->>>>>>> aa52ef03
+    assert [c[2] for c in controller.calls] == ["u1", "u2"]