--- conflicted
+++ resolved
@@ -81,35 +81,7 @@
     def list_user_groups(self, username: str):
         return self._user_ctrl.list_user_groups(username)
 
-<<<<<<< HEAD
-    def add_user_to_group(self, username: str, group_name: str) -> bool:
-        existing_members = []
-        try:
-            existing_members = self.role_manager.list_group_members(group_name)
-        except Exception:
-            pass
-
-        success = self.role_manager.add_user_to_group(username, group_name)
-        if success:
-            self.members_changed.emit(group_name)
-            # Replica default privileges de outro membro existente para o novo usuário
-            existing_owner = next((m for m in existing_members if m != username), None)
-            if existing_owner:
-                try:
-                    defaults = self.role_manager.dao.get_default_privileges(owner=existing_owner)
-                    for schema, grants in defaults.items():
-                        if schema.startswith("_"):
-                            continue
-                        privileges = grants.get(group_name)
-                        if not privileges:
-                            continue
-                        try:
-                            self.role_manager.dao.alter_default_privileges(
-                                group_name, schema, "tables", privileges, for_role=username
-                            )
-                        except Exception:
-                            pass
-=======
+
     def add_user_to_group(
         self,
         username: str,
@@ -122,7 +94,6 @@
             if auto_apply_defaults:
                 try:
                     self.apply_defaults_to_user(username)
->>>>>>> c9c02a7e
                 except Exception:
                     pass
         return success
