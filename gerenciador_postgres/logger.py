--- conflicted
+++ resolved
@@ -40,14 +40,10 @@
     logger.handlers.clear()
     logger.addHandler(file_handler)
     logger.addHandler(stream_handler)
-<<<<<<< HEAD
 
-    return logger
-=======
     return logger
 
 
 # Configure default logger on module import if not already configured
 if not logging.getLogger('app').handlers:
-    setup_logger()
->>>>>>> 9b72574c
+    setup_logger()