--- conflicted
+++ resolved
@@ -10,12 +10,9 @@
     QMessageBox,
     QGroupBox,
     QCheckBox,
-<<<<<<< HEAD
     QProgressDialog,
-    QApplication,
-=======
->>>>>>> 1e28d0fe
-)
+    QApplication)
+
 from PyQt6.QtCore import Qt
 from PyQt6.QtGui import QIcon
 from pathlib import Path
