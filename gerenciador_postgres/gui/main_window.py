<<<<<<< HEAD
from PyQt6.QtWidgets import (
    QMainWindow,
    QMenuBar,
    QMdiArea,
    QStackedWidget,
    QVBoxLayout,
)
=======
from PyQt6.QtWidgets import QMainWindow, QMenuBar, QMdiArea, QDockWidget
>>>>>>> bad68216
from PyQt6.QtWidgets import QStatusBar, QMessageBox, QProgressDialog, QDialog
from PyQt6.QtWidgets import QVBoxLayout, QPushButton
from PyQt6.QtCore import Qt, QThread, pyqtSignal, QTimer
from PyQt6.QtGui import QAction, QIcon, QGuiApplication
from pathlib import Path
from .connection_dialog import ConnectionDialog
from ..db_manager import DBManager
from ..role_manager import RoleManager
from ..schema_manager import SchemaManager
from ..connection_manager import ConnectionManager
from ..controllers import (
    UsersController,
    GroupsController,
    SchemaController,
)
from ..logger import setup_logger
from .initial_panel import InitialPanel
from .app_info_panel import AppInfoPanel
from ..app_metadata import AppMetadata
import psycopg2


class ConnectThread(QThread):
    succeeded = pyqtSignal(object)  # emits placeholder result
    failed = pyqtSignal(Exception)

    def __init__(self, params):
        super().__init__()
        self.params = params
        self._cancelled = False

    def request_cancel(self):
        self._cancelled = True

    def run(self):
        try:
            # Realiza um teste de conexão em background (conecta e fecha)
            conn = ConnectionManager().connect(**self.params)
            if self._cancelled:
                self.failed.emit(Exception("Conexão cancelada"))
                return

            self.succeeded.emit(conn)
        except Exception as e:
            self.failed.emit(e)


class MainWindow(QMainWindow):
    def __init__(self):
        super().__init__()
        assets_dir = Path(__file__).resolve().parents[2] / "assets"
        self.setWindowIcon(QIcon(str(assets_dir / "principal_2.png")))
        self.setWindowTitle("Gerenciador PostgreSQL")
        self.resize(900, 600)
        self._setup_menu()
        self._setup_statusbar()
        self._setup_central()
        # Controladores e managers serão inicializados após conexão
        self.db_manager = None
        self.role_manager = None
        self.users_controller = None
        self.groups_controller = None
        self.groups_view = None
        self.schema_manager = None
        self.schema_controller = None
        self.logger = setup_logger()
        self.opened_windows = []
        # Flag para evitar múltiplas notificações de conexão perdida
        self._handled_connection_lost = False

    def _setup_menu(self):
        menubar = self.menuBar()

        # --- Criar Menus ---
        self.menuArquivo = menubar.addMenu("Arquivo")
        self.menuGerenciar = menubar.addMenu("Gerenciar")
        self.menuExibir = menubar.addMenu("Exibir")
        self.menuAjuda = menubar.addMenu("Ajuda")

        # --- Criar Ações ---
        # Ações do menu Arquivo
        self.actionConectar = QAction("Conectar...", self)
        self.actionDesconectar = QAction("Desconectar", self)
        self.actionSair = QAction("Sair", self)

        # Ações do menu Gerenciar
        self.actionUsuarios = QAction("Usuários", self)
        self.actionGrupos = QAction("Grupos", self)
        self.actionAmbientes = QAction("Ambientes (Schemas)", self)
        self.actionSqlConsole = QAction("Console SQL", self)

        # Ações do menu Exibir
        self.actionDashboard = QAction("Dashboard", self)
        self.actionDashboard.setShortcut("Ctrl+Home")

        # Ações do menu Ajuda
        self.actionAjuda = QAction("Ajuda", self)
        self.actionEnvInfo = QAction("Informações do Ambiente", self)
        self.actionSobre = QAction("Sobre", self)

        # --- Conectar Sinais (Handlers) ---
        self.actionConectar.triggered.connect(self.on_conectar)
        self.actionDesconectar.triggered.connect(self.on_desconectar)
        self.actionSair.triggered.connect(self.close)
        self.actionUsuarios.triggered.connect(self.on_usuarios)
        self.actionGrupos.triggered.connect(self.on_grupos)
        self.actionAmbientes.triggered.connect(self.on_schemas)
        self.actionSqlConsole.triggered.connect(self.on_sql_console)
        self.actionDashboard.triggered.connect(self.on_dashboard)

        self.actionAjuda.triggered.connect(self.show_help)
        self.actionEnvInfo.triggered.connect(self.show_env_info)
        self.actionSobre.triggered.connect(self.show_about)
        # Outras ações seriam conectadas aqui no futuro...

        # --- Adicionar Ações aos Menus ---
        # Menu Arquivo
        self.menuArquivo.addAction(self.actionConectar)
        self.menuArquivo.addAction(self.actionDesconectar)
        self.menuArquivo.addSeparator()
        self.menuArquivo.addAction(self.actionSair)

        # Menu Gerenciar
        self.menuGerenciar.addAction(self.actionUsuarios)
        self.menuGerenciar.addAction(self.actionGrupos)
        self.menuGerenciar.addAction(self.actionAmbientes)
        self.menuGerenciar.addAction(self.actionSqlConsole)
        self.menuGerenciar.setEnabled(False)  # Começa desabilitado

        # Menu Exibir
        self.menuExibir.addAction(self.actionDashboard)

        # Menu Ajuda
        self.menuAjuda.addAction(self.actionAjuda)
        self.menuAjuda.addAction(self.actionEnvInfo)
        self.menuAjuda.addAction(self.actionSobre)

    def _setup_statusbar(self):
        self.statusbar = QStatusBar(self)
        self.setStatusBar(self.statusbar)
        self.statusbar.showMessage("Não conectado")

    def on_dashboard(self):
        self.stacked_widget.setCurrentWidget(self.initial_panel)
        if hasattr(self, "info_dock"):
            self.info_dock.raise_()
            self.info_dock.activateWindow()
            self.info_dock.setFocus()

    def on_usuarios(self):
        from .users_view import UsersView
        if self.users_controller:
            self.mdi.setVisible(True)
            users_window = UsersView(controller=self.users_controller)
            users_window.setWindowTitle("Gerenciador de Usuários")
            try:
                users_window.connection_lost.connect(self.on_connection_lost)
            except Exception:
                pass
            sub_window = self.mdi.addSubWindow(users_window)
            self.opened_windows.append(sub_window)
            sub_window.show()
        else:
            QMessageBox.warning(
                self,
                "Não Conectado",
                "Você precisa estar conectado a um banco de dados para gerenciar usuários.",
            )

    def on_grupos(self):
        """Abre a janela para gerenciamento de grupos e privilégios."""
        from .groups_view import GroupsView
        if self.groups_controller:
            self.mdi.setVisible(True)
            groups_window = GroupsView(controller=self.groups_controller)
            groups_window.setWindowTitle("Gerenciador de Grupos")
            sub_window = self.mdi.addSubWindow(groups_window)
            self.opened_windows.append(sub_window)
            sub_window.show()
        else:
            QMessageBox.warning(
                self,
                "Não Conectado",
                "Você precisa estar conectado a um banco de dados para gerenciar grupos.",
            )

    def on_conectar(self):
        dlg = ConnectionDialog(self)
        if dlg.exec() != QDialog.DialogCode.Accepted:
            return

        params = dlg.get_connection_params()
        params.setdefault('connect_timeout', 5)

        self._progress = QProgressDialog(
            "Conectando ao banco de dados...", "Cancelar", 0, 0, self
        )
        self._progress.setWindowModality(Qt.WindowModality.WindowModal)
        self._progress.setMinimumDuration(0)
        self._progress.show()

        # Inclui o nome do perfil (se houver) para resolução de senha no ConnectionManager
        profile_name = dlg.cmbProfiles.currentText().strip() if hasattr(dlg, 'cmbProfiles') else None
        if profile_name:
            params["profile_name"] = profile_name
        self._connect_thread = ConnectThread(params)
        self._connect_in_progress = True
        self._connect_timeout_timer = QTimer(self)
        self._connect_timeout_timer.setSingleShot(True)

        def finalize_success(bg_conn):
            if not getattr(self, "_connect_in_progress", False):
                return
            self._connect_in_progress = False
            try:
                self._connect_timeout_timer.stop()
            except Exception:
                pass
            self._progress.close()
            # Fecha a conexão de teste criada no thread em background
            try:
                if bg_conn:
                    bg_conn.close()
            except Exception:
                pass
            try:
                ui_conn = ConnectionManager().connect(**params)
            except Exception as e:
                finalize_fail(e)
                return
            self.db_manager = DBManager(ui_conn)
            self.role_manager = RoleManager(
                self.db_manager, self.logger,
                operador=params['user']
            )
            self.users_controller = UsersController(self.role_manager)
            self.groups_controller = GroupsController(self.role_manager)

            self.schema_manager = SchemaManager(
                self.db_manager, self.logger,
                operador=params['user']
            )
            self.schema_controller = SchemaController(self.schema_manager, self.logger)

            self.menuGerenciar.setEnabled(True)
            self.statusbar.showMessage(
                f"Conectado a {params['dbname']} como {params['user']}"
            )
            self.initial_panel.refresh()
            self.mdi.setVisible(False)
            self.info_dock.show()

            QMessageBox.information(
                self,
                "Conexão bem-sucedida",
                f"Conectado ao banco {params['dbname']}.",
            )

        def finalize_fail(error: Exception):
            if not getattr(self, "_connect_in_progress", False):
                return
            self._connect_in_progress = False
            try:
                self._connect_timeout_timer.stop()
            except Exception:
                pass
            self._progress.close()
            try:
                if hasattr(self, "_connect_thread") and self._connect_thread.isRunning():
                    self._connect_thread.request_cancel()
                ConnectionManager().disconnect()
            except Exception:
                pass
            self.db_manager = None
            self.role_manager = None
            self.users_controller = None
            self.schema_manager = None
            self.schema_controller = None
            self.menuGerenciar.setEnabled(False)
            self.statusbar.showMessage("Não conectado")
            self.initial_panel.refresh()
            self.mdi.setVisible(False)
            self.info_dock.show()
            QMessageBox.critical(self, "Erro de conexão", f"Falha ao conectar: {error}")

        self._connect_thread.succeeded.connect(finalize_success)
        self._connect_thread.failed.connect(finalize_fail)
        self._connect_timeout_timer.timeout.connect(
            lambda: finalize_fail(TimeoutError("Tempo esgotado ao conectar"))
        )
        self._connect_timeout_timer.start(15000)
        self._progress.canceled.connect(lambda: finalize_fail(Exception("Operação cancelada pelo usuário")))
        self._connect_thread.start()

    def on_desconectar(self):
        """Desconecta e reseta o estado da aplicação."""
        ConnectionManager().disconnect()
        self.db_manager = None
        self.role_manager = None
        self.users_controller = None
        self.schema_manager = None
        self.schema_controller = None
        self.groups_view = None
        # Restaura estado inicial
        self.initial_panel.refresh()
        self.mdi.closeAllSubWindows()
        self.mdi.setVisible(False)
        self.info_dock.show()
        self.menuGerenciar.setEnabled(False)
        self.statusbar.showMessage("Não conectado")
        QMessageBox.information(self, "Desconectado", "Conexão encerrada.")
        # Permite novas notificações se reconectar no futuro
        self._handled_connection_lost = False

    def show_help(self):
        from .help_dialog import HelpDialog
        dlg = HelpDialog(self)
        dlg.exec()

    def show_env_info(self):
        panel = InitialPanel()
        env_box = panel.env_box
        dlg = QDialog(self)
        dlg.setWindowTitle("Informações do Ambiente")
        layout = QVBoxLayout(dlg)
        env_box.setParent(dlg)
        layout.addWidget(env_box)
        btn_copy = QPushButton("Copiar", dlg)
        layout.addWidget(btn_copy, alignment=Qt.AlignmentFlag.AlignRight)

        def copy():
            texts = []
            box_layout = env_box.layout()
            for i in range(box_layout.count()):
                w = box_layout.itemAt(i).widget()
                if w and hasattr(w, "text"):
                    texts.append(w.text())
            QGuiApplication.clipboard().setText("\n".join(texts))
            QMessageBox.information(
                dlg, "Copiado", "Informações copiadas para a área de transferência."
            )

        btn_copy.clicked.connect(copy)
        dlg.exec()

    def show_about(self):
        meta = AppMetadata()
        dlg = QDialog(self)
        dlg.setWindowTitle(f"Sobre {meta.name}")
        assets_dir = Path(__file__).resolve().parents[2] / "assets"
        dlg.setWindowIcon(QIcon(str(assets_dir / "icone.png")))
        layout = QVBoxLayout(dlg)
        layout.addWidget(AppInfoPanel())
        dlg.exec()

    def _setup_central(self):
        self.mdi = QMdiArea(self)
        self.setCentralWidget(self.mdi)
        self.mdi.setVisible(False)

        self.initial_panel = InitialPanel()
        self.info_dock = QDockWidget("Informações", self)
        self.info_dock.setObjectName("info_dock")
        self.info_dock.setWidget(self.initial_panel)
        self.info_dock.setAllowedAreas(Qt.LeftDockWidgetArea | Qt.BottomDockWidgetArea)
        self.addDockWidget(Qt.LeftDockWidgetArea, self.info_dock)
        self.setDockOptions(
            QMainWindow.DockOption.AllowTabbedDocks
            | QMainWindow.DockOption.AllowNestedDocks
            | QMainWindow.DockOption.AnimatedDocks
        )
        if hasattr(self, "menuExibir"):
            self.menuExibir.addAction(self.info_dock.toggleViewAction())

    def on_schemas(self):
        from .schema_view import SchemaView
        if self.schema_controller:
            self.mdi.setVisible(True)
            schema_window = SchemaView(controller=self.schema_controller, logger=self.logger)
            schema_window.setWindowTitle("Gerenciador de Schemas")
            sub_window = self.mdi.addSubWindow(schema_window)
            self.opened_windows.append(sub_window)
            sub_window.show()
        else:
            QMessageBox.warning(self, "Não Conectado", "Você precisa estar conectado a um banco de dados para gerenciar schemas.")

    def on_sql_console(self):
        from .sql_console_view import SQLConsoleView
        if self.db_manager:
            self.mdi.setVisible(True)
            console = SQLConsoleView(self.db_manager, self)
            sub_window = self.mdi.addSubWindow(console)
            self.opened_windows.append(sub_window)
            sub_window.show()
        else:
            QMessageBox.warning(
                self,
                "Não Conectado",
                "Você precisa estar conectado a um banco de dados para executar SQL.",
            )

    def on_connection_lost(self):
        """Tratamento centralizado quando qualquer view detecta perda de conexão."""
        if self._handled_connection_lost:
            return
        self._handled_connection_lost = True
        # Fecha conexão e reseta estado sem mostrar diálogo 'Desconectado'
        try:
            ConnectionManager().disconnect()
        except Exception:
            pass
        self.db_manager = None
        self.role_manager = None
        self.users_controller = None
        self.schema_manager = None
        self.schema_controller = None
        self.groups_view = None
        self.initial_panel.refresh()
        self.mdi.closeAllSubWindows()
        self.mdi.setVisible(False)
        self.info_dock.show()
        self.menuGerenciar.setEnabled(False)
        self.statusbar.showMessage("Conexão perdida")
        QMessageBox.critical(self, "Conexão Perdida", "A conexão com o banco foi perdida. Reconecte-se para continuar.")
    <|MERGE_RESOLUTION|>--- conflicted
+++ resolved
@@ -1,4 +1,3 @@
-<<<<<<< HEAD
 from PyQt6.QtWidgets import (
     QMainWindow,
     QMenuBar,
@@ -6,9 +5,6 @@
     QStackedWidget,
     QVBoxLayout,
 )
-=======
-from PyQt6.QtWidgets import QMainWindow, QMenuBar, QMdiArea, QDockWidget
->>>>>>> bad68216
 from PyQt6.QtWidgets import QStatusBar, QMessageBox, QProgressDialog, QDialog
 from PyQt6.QtWidgets import QVBoxLayout, QPushButton
 from PyQt6.QtCore import Qt, QThread, pyqtSignal, QTimer
